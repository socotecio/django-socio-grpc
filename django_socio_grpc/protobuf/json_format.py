--- conflicted
+++ resolved
@@ -10,11 +10,7 @@
     Uses the default `google.protobuf.json_format.MessageToDict` function.
     Adds None values for optional fields that are not set.
     """
-<<<<<<< HEAD
-
-=======
     kwargs.setdefault("including_default_value_fields", True)
->>>>>>> 0d052ab8
     kwargs.setdefault("preserving_proto_field_name", True)
 
     return MessageToDict(message, **kwargs)
