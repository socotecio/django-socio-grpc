--- conflicted
+++ resolved
@@ -93,11 +93,7 @@
         """
         INFO - AM - 04/01/2023
         If field can be null -> optional
-<<<<<<< HEAD
-        if field is not required -> optional
-=======
         if field is not required -> optional. Since DRF 3.0 When using model default, only required is set to False. The model default is not set into the field as just passing None will result in model default. https://github.com/encode/django-rest-framework/issues/2683
->>>>>>> 0d052ab8
         if field.default is set (meaning not None or empty) -> optional
 
         Not dealing with field.allow_blank now as it doesn't seem to be related to OPTIONAl and more about validation and only exist for charfield
