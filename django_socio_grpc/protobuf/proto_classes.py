import abc
import logging
import traceback
from collections import OrderedDict
from collections.abc import Callable, Iterable
from dataclasses import dataclass
from dataclasses import field as dataclass_field
<<<<<<< HEAD
from enum import Enum
=======
from decimal import Decimal
>>>>>>> e7528936
from typing import (
    ClassVar,
    Union,
    get_args,
    get_origin,
    get_type_hints,
)

from django.core.exceptions import FieldDoesNotExist
from django.db import models
from rest_framework import serializers
from rest_framework.fields import HiddenField, empty
from rest_framework.utils.model_meta import RelationInfo, get_field_info

from django_socio_grpc.protobuf.message_name_constructor import MessageNameConstructor
from django_socio_grpc.utils.constants import REQUEST_SUFFIX, RESPONSE_SUFFIX
from django_socio_grpc.utils.debug import ProtoGeneratorPrintHelper
from django_socio_grpc.utils.model_meta import get_model_pk

from .exceptions import (
    FutureAnnotationError,
    ListWithMultipleArgsError,
    NoReturnTypeError,
    ProtoRegistrationError,
    UnknownTypeError,
)
from .typing import FieldCardinality, FieldDict

try:
    from types import UnionType
except ImportError:
    # INFO - LG - 2024/04/15 - UnionType is not available in Python<3.10
    UnionType = object()

logger = logging.getLogger("django_socio_grpc.generation")


class ProtoComment:
    """
    This class is used to represent a comment in a proto file.
    It allows adding a comment in a serializer field help_text.
    """

    def __init__(self, comments):
        if isinstance(comments, str):
            # INFO - AM - 20/07/2022 - if only pass a string we do not want to display a empty comment
            if not comments:
                self.comments = []
            else:
                self.comments = [comments]
        elif isinstance(comments, Iterable):
            self.comments = comments

    def __iter__(self):
        return iter(self.comments)

    def __bool__(self):
        return len(self.comments) != 0


@dataclass
class ProtoField:
    """
    Represents a field in a proto message.

    ```
    {comments}
    {cardinality} {field_type} {name} = {index};
    ```
    """

    name: str
    field_type: Union[str, "ProtoMessage", Enum]
    cardinality: FieldCardinality = FieldCardinality.NONE
    comments: list[str] | None = None
    index: int = 0

    @property
    def field_type_str(self) -> str:
        if isinstance(self.field_type, str):
            return self.field_type
        if isinstance(self.field_type, type) and issubclass(self.field_type, Enum):
            return f"{self.field_type.__name__}.Enum"
        return self.field_type.name

    @property
    def field_line(self) -> str:
        values = [self.field_type_str, self.name, f"= {self.index};"]
        if self.cardinality != FieldCardinality.NONE:
            values.insert(0, self.cardinality)
        return " ".join(values)

    @classmethod
    def _get_cardinality(cls, field: serializers.Field):
        ProtoGeneratorPrintHelper.print("field.default: ", field.default)
        """
        INFO - AM - 04/01/2023
        If field can be null -> optional
        if field is not required -> optional. Since DRF 3.0 When using model default, only required is set to False. The model default is not set into the field as just passing None will result in model default. https://github.com/encode/django-rest-framework/issues/2683
        if field.default is set (meaning not None or empty) -> optional

        Not dealing with field.allow_blank now as it doesn't seem to be related to OPTIONAl and more about validation and only exist for charfield
        """
        if field.allow_null or not field.required or field.default not in [None, empty]:
            return FieldCardinality.OPTIONAL
        return FieldCardinality.NONE

    @classmethod
    def from_field_dict(cls, field_dict: FieldDict) -> "ProtoField":
        cardinality = field_dict.get("cardinality", FieldCardinality.NONE)
        name = field_dict["name"]
        field_type = field_dict["type"]

        if isinstance(field_type, str):
            type_parts = field_type.split(" ")
            if len(type_parts) == 2:
                if cardinality:
                    raise ProtoRegistrationError(
                        f"Cardinality `{cardinality}` is set in both `cardinality` and `type` field. ({name})"
                    )
                cardinality, field_type = type_parts

                stack = traceback.StackSummary.extract(
                    traceback.walk_stack(None), capture_locals=True
                )
                for frame in stack:
                    if frame.name == "make_proto_rpc":
                        logger.warning(
                            f"Setting cardinality `{cardinality}` in `type` field is deprecated. ({name})"
                            " Please set it in the `cardinality` key instead.\n"
                            f"`{frame.locals['self']}`"
                        )
                        break

            elif len(type_parts) > 2:
                raise ProtoRegistrationError(
                    f"Unknown field type `{field_type}` for field `{name}`"
                )

        if cardinality not in FieldCardinality.__members__.values():
            raise ProtoRegistrationError(
                f"Unknown cardinality `{cardinality}` for field `{name}`"
            )

        if (comments := field_dict.get("comment")) and isinstance(comments, str):
            comments = [comments]

        if field_type in PRIMITIVE_TYPES:
            field_type = PRIMITIVE_TYPES[field_type]

        return cls(
            name=name,
            field_type=field_type,
            cardinality=cardinality,
            comments=comments,
        )

    @classmethod
    def from_field(
        cls,
        field: serializers.Field,
        to_message: Callable = None,
        parent_serializer: serializers.Serializer = None,
        name_if_recursive: str = None,
    ) -> "ProtoField":
        """
        to_message, parent_serializer, name_if_recursive only used if field is ListSerializer with a child being a Serializer
        """

        if isinstance(field, serializers.SerializerMethodField):
            ProtoGeneratorPrintHelper.print(f"{field.field_name} is SerializerMethodField")
            return cls._from_serializer_method_field(field)

        elif isinstance(field, serializers.ManyRelatedField):
            ProtoGeneratorPrintHelper.print(f"{field.field_name} is ManyRelatedField")
            proto_field = cls._from_related_field(
                field.child_relation, source_attrs=field.source_attrs
            )
            proto_field.name = field.field_name
            proto_field.cardinality = FieldCardinality.REPEATED
            return proto_field

        elif isinstance(field, serializers.RelatedField):
            ProtoGeneratorPrintHelper.print(f"{field.field_name} is RelatedField")
            return cls._from_related_field(field)

        elif isinstance(field, ProtoFieldConvertible):
            ProtoGeneratorPrintHelper.print(f"{field.field_name} is ProtoFieldConvertible")
            return field.to_proto_field(
                cls,
                to_message=to_message,
                parent_serializer=parent_serializer,
                name_if_recursive=name_if_recursive,
            )

        elif isinstance(field, serializers.ChoiceField):
            ProtoGeneratorPrintHelper.print(f"{field.field_name} is ChoiceField")

            # Django only store the mapping of the enum members to their values, not the enum itself
            first_type = type(list(field.choices.keys())[0])

            if isinstance(first_type, type) and issubclass(first_type, Enum):
                return cls(
                    name=field.field_name,
                    field_type=first_type,
                    cardinality=cls._get_cardinality(field),
                )

        cardinality = cls._get_cardinality(field)
        if isinstance(field, serializers.ListField):
            ProtoGeneratorPrintHelper.print(f"{field.field_name} is ListField")
            cardinality = FieldCardinality.REPEATED
            if isinstance(field.child, serializers.BaseSerializer):
                ProtoGeneratorPrintHelper.print(
                    f"{field.field_name} ListField child is a serializer"
                )
                proto_field = cls.from_serializer(
                    field.child, to_message, parent_serializer, name_if_recursive
                )
                field_type = proto_field.field_type
            else:
                ProtoGeneratorPrintHelper.print(
                    f"{field.field_name} ListField child is a simple field"
                )
                field_type = get_proto_type(field.child)
        else:
            ProtoGeneratorPrintHelper.print(f"{field.field_name} is simple type")
            field_type = get_proto_type(field)

        comments = None
        if isinstance(help_text := getattr(field, "help_text", None), ProtoComment):
            comments = help_text.comments

        return cls(
            name=field.field_name,
            field_type=field_type,
            cardinality=cardinality,
            comments=comments,
        )

    @classmethod
    def from_serializer(
        cls,
        field: serializers.Serializer,
        to_message: Callable,
        parent_serializer: serializers.Serializer = None,
        name_if_recursive: str = None,
    ) -> "ProtoField":
        """
        Create a ProtoField from a Serializer, which will be converted to a ProtoMessage with `to_message`
        """
        cardinality = cls._get_cardinality(field)
        serializer_class = field.__class__
        if getattr(field, "many", False):
            cardinality = FieldCardinality.REPEATED
            serializer_class = field.child.__class__
        # INFO - AM - 05/05/2023 - if serializer_class == parent_serializer that mean we are in a recursive serializer and so we need to have a specific behavior to avoid code recursion with the to_message function
        if parent_serializer and serializer_class == parent_serializer:
            if not name_if_recursive:
                raise ProtoRegistrationError(
                    "You are trying to define a recursive serializer without a specific name"
                )
            return cls(
                name=field.field_name,
                field_type=name_if_recursive,
                cardinality=cardinality,
            )

        return cls(
            name=field.field_name,
            field_type=to_message(serializer_class),
            cardinality=cardinality,
        )

    @classmethod
    def _from_related_field(
        cls, field: serializers.RelatedField, source_attrs: list[str] | None = None
    ) -> "ProtoField":
        serializer: serializers.Serializer = field.root

        cardinality = cls._get_cardinality(field)

        if not source_attrs:
            source_attrs = field.source_attrs
        try:
            model: models.Model = serializer.Meta.model
        except AttributeError:
            source_attrs = []
            try:
                model = field.queryset.model
            except AttributeError as e:
                raise ProtoRegistrationError(
                    f"No Model in serializer {serializer.__class__.__name__} "
                    f"related to field {field.field_name}"
                ) from e

        for source in source_attrs:
            relationships: OrderedDict[str, RelationInfo] = get_field_info(model).relations
            if not (relation := relationships.get(source)):
                break
            model = relation.related_model

        if isinstance(field, serializers.PrimaryKeyRelatedField):
            field_type = get_proto_type(
                field.pk_field if field.pk_field else get_model_pk(model)
            )

        elif isinstance(field, serializers.SlugRelatedField):
            try:
                slug_field = model._meta.get_field(field.slug_field)
            except FieldDoesNotExist as e:
                raise ProtoRegistrationError(
                    f"Related Model {model} has no field {field.slug_field} ({serializer.__class__})"
                ) from e
            field_type = get_proto_type(slug_field)

        # INFO - LG - 20/12/2022 - Other RelatedField need to implement their own proto_type else default is string
        else:
            field_type = get_proto_type(field)

        return cls(
            name=field.field_name,
            field_type=field_type,
            cardinality=cardinality,
        )

    @classmethod
    def _extract_method_info(cls, method):
        cardinality = FieldCardinality.NONE

        return_type = get_type_hints(method).get("return")

        if not return_type:
            raise NoReturnTypeError

        # https://docs.python.org/3/library/typing.html#typing.get_origin
        args = get_args(return_type)
        if return_type is list or get_origin(return_type) is list:
            cardinality = FieldCardinality.REPEATED
            if len(args) > 1:
                raise ListWithMultipleArgsError
            # INFO - LG - 03/01/2023 - By default a list is a list of str
            (return_type,) = args or [str]

        # When a method returns an Optional, it is considered as an Union of the return_type with None
        # get_origin(... | None) returns UnionType
        elif (
            get_origin(return_type) in (Union, UnionType)
            and len(args) == 2
            and type(None) in args
        ):
            cardinality = FieldCardinality.OPTIONAL
            (return_type,) = (t for t in args if not issubclass(t, type(None)))

        if proto_type := TYPING_TO_PROTO_TYPES.get(return_type):
            field_type = proto_type
        elif isinstance(return_type, type) and issubclass(
            return_type, serializers.BaseSerializer
        ):
            field_type = ResponseProtoMessage.from_serializer(return_type)

        else:
            raise UnknownTypeError(return_type=return_type)

        return field_type, cardinality

    @classmethod
    def _from_serializer_method_field(
        cls, field: serializers.SerializerMethodField
    ) -> "ProtoField":
        method_name = field.method_name

        try:
            method = getattr(field.parent, method_name)
        except AttributeError as e:
            raise ProtoRegistrationError(
                f"Method {method_name} not found in {field.parent.__class__.__name__}"
            ) from e

        try:
            field_type, cardinality = cls._extract_method_info(method)
        except FutureAnnotationError as e:
            raise ProtoRegistrationError(
                "You have likely used a PEP 604 return type hint in "
                f"{field.parent.__class__.__name__}.{method_name}. "
                "Using `__future__.annotations` is not supported by the field inspection "
                "mechanism. Please use the `typing` module instead."
            ) from e
        except NoReturnTypeError as e:
            raise ProtoRegistrationError(
                f"You are trying to register the serializer {field.parent.__class__.__name__} "
                f"with a SerializerMethodField on the field {field.field_name}. "
                f"But the method {method_name} doesn't have a return annotation. "
                "Please look at the example: https://github.com/socotecio/django-socio-grpc/"
                "blob/master/django_socio_grpc/tests/fakeapp/serializers.py#L111. "
                "And the python doc: https://docs.python.org/3.8/library/typing.html"
            ) from e
        except ListWithMultipleArgsError as e:
            raise ProtoRegistrationError(
                f"You are trying to register the serializer {field.parent.__class__.__name__} "
                f"with a SerializerMethodField on the field {field.field_name}. But the method "
                "associated returns a List type with multiple arguments. DSG only supports one."
            ) from e
        except UnknownTypeError as e:
            raise ProtoRegistrationError(
                f"You are trying to register the serializer {field.parent.__class__.__name__} "
                f"with a SerializerMethodField on the field {field.field_name}. But the method "
                f"associated returns a type ({e.return_type}) not supported by DSG."
            ) from e

        return cls(
            name=field.field_name,
            field_type=field_type,
            cardinality=cardinality,
        )


# TODO Frozen
@dataclass
class ProtoMessage:
    """
    Represents a proto message with its fields and comments

    ```
    {comments}
    message {name} {
        [{fields}]
    }
    """

    name: str
    fields: list["ProtoField"] = dataclass_field(default_factory=list)
    comments: list[str] | None = None
    serializer: serializers.BaseSerializer | None = None
    imported_from: str | None = None

    def get_all_messages(self) -> dict[str, "ProtoMessage"]:
        messages = {self.name: self}
        for field in self.fields:
            # Retrieve all messages from nested messages
            if isinstance(field.field_type, ProtoMessage):
                messages.update(field.field_type.get_all_messages())
        return messages

    def set_indices(self, indices: dict[int, str]) -> None:
        """
        Set the field index that is writed in the proto file while trying to keep the same order that the one passed in the incides parameter
        :param indices: dictionnary mapping the field number with the field name that we want to keep order too. Usually it come from the lecture of the previous proto file before it is generated again
        """
        curr_idx = 0
        if indices:
            # INFO - AM - 14/04/2023 - We filter the indices to only keep the ones we still have in self.fields[name]. See __getitem__ to understand why self is self.fields[name].
            indices = {idx: field for idx, field in indices.items() if field in self}
            for idx, field in indices.items():
                self[field].index = idx

            # INFO - AM - 14/04/2023 - Sometimes all the fields have changed and so max(indices.keys()) is not working
            if indices.keys():
                curr_idx = max(indices.keys())

        # INFO - AM - 14/04/2023 - We set index for all the fiels of the current ProtoMessage taht was not already in the previous ProtoMessage. Note that it is set only if index is not set.
        for field in self.fields:
            if not field.index:
                curr_idx += 1
                field.index = curr_idx

    @classmethod
    def create(
        cls,
        value: type[serializers.BaseSerializer] | list[FieldDict] | str | None,
        name: str,
    ) -> Union["ProtoMessage", str]:
        if isinstance(value, type) and issubclass(value, serializers.BaseSerializer):
            ProtoGeneratorPrintHelper.print("Message from serializer")
            proto_message = cls.from_serializer(value, name=name)
            return proto_message
        elif isinstance(value, str):
            ProtoGeneratorPrintHelper.print("Message from string")
            return PRIMITIVE_TYPES.get(value, value)
        # Empty value means an EmptyMessage, this is handled in the from_field_dicts
        elif isinstance(value, list) or not value:
            ProtoGeneratorPrintHelper.print("Message from field dicts")
            proto_message = cls.from_field_dicts(value, name=name)
            return proto_message
        else:
            raise TypeError()

    @classmethod
    def from_field_dicts(
        cls,
        fields: list[FieldDict],
        name: str,
    ) -> "ProtoMessage":
        if fields is None:
            fields = []
        return cls(
            name=name,
            fields=[ProtoField.from_field_dict(field) for field in fields],
        )

    @classmethod
    def from_serializer(
        cls,
        serializer: type[serializers.BaseSerializer],
        name: str | None = None,
    ) -> "ProtoMessage":
        meta = getattr(serializer, "Meta", None)
        pk_name = None
        if getattr(meta, "model", None):
            pk_name = get_model_pk(meta.model).name
        comments = getattr(meta, "proto_comment", None)
        if isinstance(comments, ProtoComment):
            comments = comments.comments
        elif isinstance(comments, str):
            comments = [comments]

        fields = []

        # INFO - LG - 30/12/2022 - The Serializer needs to implement either
        # fields or to_proto_message
        if hasattr(serializer, "fields"):
            for field in serializer().fields.values():
                field: serializers.Field | serializers.BaseSerializer

                ProtoGeneratorPrintHelper.set_field_name(field.field_name)

                if cls.skip_field(field, pk_name):
                    ProtoGeneratorPrintHelper.print(f"field {field.field_name} is skipped")
                    continue

                if isinstance(field, serializers.BaseSerializer):
                    ProtoGeneratorPrintHelper.print(f"field {field.field_name} is serializer")
                    fields.append(
                        ProtoField.from_serializer(
                            field,
                            cls.from_serializer,
                            parent_serializer=serializer,
                            name_if_recursive=name
                            or MessageNameConstructor.get_base_name_from_serializer_with_suffix(
                                serializer, getattr(cls, "suffix", "")
                            ),
                        )
                    )
                else:
                    ProtoGeneratorPrintHelper.print(
                        f"field {field.field_name} is simple field"
                    )
                    fields.append(
                        ProtoField.from_field(
                            field,
                            cls.from_serializer,
                            parent_serializer=serializer,
                            name_if_recursive=name
                            or MessageNameConstructor.get_base_name_from_serializer_with_suffix(
                                serializer, getattr(cls, "suffix", "")
                            ),
                        )
                    )
        # INFO - AM - 07/01/2022 - else the serializer needs to implement to_proto_message
        elif hasattr(serializer, "to_proto_message"):
            fields = [
                ProtoField.from_field_dict(dict_field)
                for dict_field in serializer().to_proto_message()
            ]
        else:
            raise ProtoRegistrationError(
                f"Serializer {serializer.__name__} needs to either implement "
                "`fields` or `to_proto_message`"
            )

        proto_message = cls(
            name=name
            or MessageNameConstructor.get_base_name_from_serializer_with_suffix(
                serializer, getattr(cls, "suffix", "")
            ),
            fields=fields,
            comments=comments,
            serializer=serializer,
        )

        return proto_message

    @classmethod
    def skip_field(
        cls, field: serializers.Field | serializers.BaseSerializer, pk_name: str
    ) -> bool:
        # INFO - AM - 21/01/2022 - HiddenField are not used in api so not showed in protobuf file
        return isinstance(field, HiddenField)

    def __getitem__(self, key: str) -> "ProtoField":
        for field in self.fields:
            if field.name == key:
                return field
        raise KeyError(f"Field {key} not found in {self.name}")

    def __contains__(self, key: str) -> bool:
        try:
            self[key]
            return True
        except KeyError:
            return False


class RequestProtoMessage(ProtoMessage):
    suffix: ClassVar = REQUEST_SUFFIX

    @classmethod
    def skip_field(
        cls, field: serializers.Field | serializers.BaseSerializer, pk_name: str
    ) -> bool:
        """
        Skip fields that are read_only on Request
        """
        return (
            super().skip_field(field, pk_name)
            or field.field_name != pk_name
            and field.read_only
        )


class ResponseProtoMessage(ProtoMessage):
    suffix: ClassVar = RESPONSE_SUFFIX

    @classmethod
    def skip_field(
        cls, field: serializers.Field | serializers.BaseSerializer, pk_name: str
    ) -> bool:
        """
        Skip fields that are write_only on Response
        """
        return (
            super().skip_field(field, pk_name)
            or field.field_name != pk_name
            and field.write_only
        )


EmptyMessage = ProtoMessage(
    name="google.protobuf.Empty",
    fields=[],
    imported_from="google/protobuf/empty.proto",
)

StructMessage = ProtoMessage(
    name="google.protobuf.Struct",
    fields=[],
    imported_from="google/protobuf/struct.proto",
)


@dataclass
class ProtoRpc:
    """
    Represent a RPC method in a service

    ```
    rpc {name}({request_stream?} {request.name}) returns ({response_stream?} {response.name}) {}
    ```
    """

    name: str
    request: ProtoMessage | str
    response: ProtoMessage | str
    request_stream: bool = False
    response_stream: bool = False

    @property
    def request_name(self) -> str:
        return self.request.name if isinstance(self.request, ProtoMessage) else self.request

    @property
    def response_name(self) -> str:
        return self.response.name if isinstance(self.response, ProtoMessage) else self.response

    def get_all_messages(self) -> dict[str, ProtoMessage]:
        messages = {}
        if isinstance(self.request, ProtoMessage):
            messages.update(self.request.get_all_messages())
        if isinstance(self.response, ProtoMessage):
            messages.update(self.response.get_all_messages())
        return messages


@dataclass
class ProtoService:
    """
    Represents a service in a proto file

    ```
    service {name} {
        [{rpcs}]
    }
    ```
    """

    name: str
    rpcs: list[ProtoRpc] = dataclass_field(default_factory=list)

    def add_rpc(self, rpc: ProtoRpc):
        for existing_rpc in self.rpcs:
            if existing_rpc.name == rpc.name:
                raise ProtoRegistrationError(
                    f"RPC {rpc.name} already exists in service {self.name}"
                )
        self.rpcs.append(rpc)

    def get_all_messages(self) -> dict[str, ProtoMessage]:
        messages = {}
        for rpc in self.rpcs:
            messages.update(rpc.get_all_messages())
        return messages


def get_proto_type(
    field: models.Field | serializers.Field,
    default="string",
) -> str:
    """
    Return the proto type of a field, fields can either implement a `proto_type`
    attribute or be a subclass of a known field type.
    """
    if hasattr(field, "proto_type"):
        return field.proto_type

    if isinstance(field, serializers.ModelField):
        return get_proto_type(field.model_field)

    if isinstance(field, serializers.ChoiceField):
        first_type = type(list(field.choices.keys())[0])

        if all(isinstance(choice, first_type) for choice in field.choices):
            return TYPING_TO_PROTO_TYPES.get(first_type, "string")

    proto_type = None
    field_mro = field.__class__.mro()
    while proto_type is None:
        try:
            parent_class_name = field_mro.pop(0).__name__
        except IndexError:
            break
        proto_type = FIELDS_TO_PROTO_TYPES.get(parent_class_name)
    return proto_type or default


# TODO : Find a way to use `ModelSerializer.serializer_field_mapping` instead of this
# (not usable as it is because of int64)
FIELDS_TO_PROTO_TYPES = {
    # Numeric
    models.IntegerField.__name__: "int32",
    models.AutoField.__name__: "int32",
    models.BigAutoField.__name__: "int64",
    models.SmallIntegerField.__name__: "int32",
    models.BigIntegerField.__name__: "int64",
    models.PositiveSmallIntegerField.__name__: "int32",
    models.PositiveIntegerField.__name__: "int32",
    models.FloatField.__name__: "float",
    models.DecimalField.__name__: "double",
    # Boolean
    models.BooleanField.__name__: "bool",
    models.NullBooleanField.__name__: "bool",
    # Date and time
    models.DateField.__name__: "string",
    models.TimeField.__name__: "string",
    models.DateTimeField.__name__: "string",
    models.DurationField.__name__: "string",
    # String
    models.CharField.__name__: "string",
    models.TextField.__name__: "string",
    models.EmailField.__name__: "string",
    models.SlugField.__name__: "string",
    models.URLField.__name__: "string",
    models.UUIDField.__name__: "string",
    models.GenericIPAddressField.__name__: "string",
    models.FilePathField.__name__: "string",
    # Structs
    "JSONField": StructMessage,
    "DictField": StructMessage,
    # Other
    models.BinaryField.__name__: "bytes",
    "PositiveBigIntegerField": "int64",
    # Default
    models.Field.__name__: "string",
}

PRIMITIVE_TYPES = {
    "google.protobuf.Struct": StructMessage,
    "google.protobuf.Empty": EmptyMessage,
}

TYPING_TO_PROTO_TYPES = {
    int: "int32",
    str: "string",
    bool: "bool",
    float: "float",
    dict: StructMessage,
    bytes: "bytes",
    Decimal: "double",
}


class ProtoFieldConvertible(abc.ABC):
    """
    Mixin to convert a class to a ProtoField
    """

    @abc.abstractmethod
    def to_proto_field(
        self,
        proto_field_cls: type[ProtoField],
        **kwargs,
    ) -> ProtoField:
        raise NotImplementedError<|MERGE_RESOLUTION|>--- conflicted
+++ resolved
@@ -5,11 +5,8 @@
 from collections.abc import Callable, Iterable
 from dataclasses import dataclass
 from dataclasses import field as dataclass_field
-<<<<<<< HEAD
+from decimal import Decimal
 from enum import Enum
-=======
-from decimal import Decimal
->>>>>>> e7528936
 from typing import (
     ClassVar,
     Union,
